--- conflicted
+++ resolved
@@ -938,7 +938,6 @@
     }
 
     #[test]
-<<<<<<< HEAD
     fn test_vector() {
         let mut shares = Vec::with_capacity(VECTOR.len());
         for share in VECTOR.iter() {
@@ -947,7 +946,9 @@
         }
         let data = combine_shares(&shares);
         assert_eq!(data, Ok(Some(DATA.to_vec())));
-=======
+    }
+
+    #[test]
     fn test_compat() {
         let shares = [
             "01580d0fa77dc9b302fb7500db7289423bb8235cd2bccaa1b23cc1718df5a490ddabbfd956def5c69f52a0187c62950bba6309b9e7eb4dc7c68ba70ea5f3369f56d76c9f1cea561aa4a03fe2b8aa18342b271ffc92b09078248ee5b4941e76da0ddefe43ae858c043d178477940a2aca28",
@@ -966,6 +967,5 @@
         let share_vecs: Vec<Vec<u8>> = shares.iter().map(|s| hex_decode(s)).collect();
         let restored = combine_shares(&share_vecs).unwrap().unwrap();
         assert_eq!(restored.as_slice(), DATA);
->>>>>>> 8b7298f0
     }
 }